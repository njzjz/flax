--- conflicted
+++ resolved
@@ -19,12 +19,8 @@
 import hashlib
 from typing import Any, Callable, Container, Dict, Generic, Iterable, Mapping, Optional, Sequence, Set, Tuple, TypeVar, Union
 
-<<<<<<< HEAD
-from flax.errors import InvalidFilterError, InvalidScopeError, ModifyVariableError, NameTypeError, NameInUseError
-=======
->>>>>>> e720d8fc
 from . import tracers
-from flax.errors import InvalidFilterError, InvalidScopeError, NameInUseError, NameTypeError, VariableModificationError
+from flax import errors
 from .frozen_dict import freeze
 from .frozen_dict import FrozenDict
 from .frozen_dict import unfreeze
@@ -92,7 +88,7 @@
     return col in filter_like
   if isinstance(filter_like, bool):
     return filter_like
-  raise InvalidFilterError(filter_like)
+  raise errors.InvalidFilterError(filter_like)
 
 
 def filter_to_set(x: Filter) -> Set[str]:
@@ -111,7 +107,7 @@
     return set([x])
   if isinstance(x, Iterable):
     return set(x)
-  raise InvalidFilterError(x)
+  raise errors.InvalidFilterError(x)
 
 
 def union_filters(a: Filter, b: Filter) -> Filter:
@@ -247,7 +243,9 @@
       variables: VariableDict to initialize the Scope with.
       rngs: RNGs used in this scope or one of the child scopes.
       name: name of this scope.
-      parent: parent scope.
+      mutable: A CollectionFilter determining which variables are mutable.
+      parent: The parent scope.
+      path: The path in the variable tree from the root scope to this scope. 
     """
     self._variables = variables
     self.parent = parent
@@ -278,7 +276,7 @@
 
   def _check_valid(self):
     if self._invalid:
-      raise InvalidScopeError(self.name)
+      raise errors.InvalidScopeError(self.name)
 
   @contextlib.contextmanager
   def temporary(self):
@@ -324,9 +322,9 @@
       name: the name to reserve.
     """
     if not isinstance(name, str):
-      raise NameTypeError(name)
+      raise errors.ScopeNameTypeError(name)
     if name in self.reservations:
-      raise NameInUseError(name)
+      raise errors.ScopeNameInUseError(name)
     self.reservations.add(name)
 
   def default_name(self, prefix: str) -> str:
@@ -495,7 +493,7 @@
     self._check_valid()
     self._validate_trace_level()
     if not self.is_mutable_collection(col):
-      raise ModifyVariableError(col, name, self.path_text)
+      raise errors.ModifyScopeVariableError(col, name, self.path_text)
     variables = self._mutable_collection(col)
     variables[name] = value
 
@@ -516,15 +514,15 @@
     self.reserve(name)
     if not self.has_variable(col, name):
       if not self.is_mutable_collection(col):
-        raise ValueError(
-            f'No Variable named "{name}" for collection "{col}" exists in "{self.path_text}".'
-        )
+        raise errors.ScopeVariableNotFoundError(name, col, self.path_text)
       init_value = init_fn(*init_args)
       self.put_variable(col, name, init_value)
     return Variable(self, col, name)
 
   def param(self, name: str, init_fn: Callable[..., T], *init_args) -> T:
     """Creates a parameter if it doesn't exist yet in this scope and returns it.
+
+    If the parameter exists already, the existing value is simply returned.
 
     Args:
       name: the name of the parameter.
@@ -552,18 +550,15 @@
         # usefuleness is less obvious. We might intentionally change the dtype
         # for inference to a half float type for example.
         if jnp.shape(val) != jnp.shape(abs_val):
-          raise ValueError(
-              'Inconsistent shapes between value and initializer '
-              f'for parameter "{name}" in "{self.path_text}": {jnp.shape(val)}, {jnp.shape(abs_val)}'
-          )
-      return value
+          raise errors.ScopeParamShapeError(name, self.path_text, 
+              jnp.shape(val), jnp.shape(abs_val))
     else:
       if not self.is_mutable_collection('params'):
-        raise ValueError(
-            f'No parameter named "{name}" exists in "{self.path_text}".')
+        raise errors.ScopeParamNotFoundError(name, self.path_text)
       value = init_fn(self.make_rng('params'), *init_args)
       self.put_variable('params', name, value)
-      return value
+
+    return value
 
   def _populate_collections(self):
     collections = self.root._variables.keys()
@@ -600,13 +595,9 @@
               **kwargs) -> Union[Any, Tuple[Any, VariableDict]]:
 
     if not _is_valid_variables(variables):
-      raise ValueError('The first argument passed to an apply function '
-                       'should be a dictionary of collections. '
-                       'Each collection should be a dictionary '
-                       'with string keys.')
+      raise errors.ApplyScopeInvalidVariablesError()
     if rngs is not None and not _is_valid_rngs(rngs):
-      raise ValueError('rngs should be a dictionary mapping strings to '
-                       '`jax.PRNGKey`.')
+      raise errors.ApplyScopeInvalidRngsError()
     new_variables = _unfreeze_variables(variables, mutable)
     with Scope(new_variables, rngs=rngs, mutable=mutable).temporary() as root:
       y = fn(root, *args, **kwargs)
@@ -636,9 +627,7 @@
   @functools.wraps(fn)
   def wrapper(rngs, *args, **kwargs) -> Tuple[Any, VariableDict]:
     if not _is_valid_rng(rngs) and not _is_valid_rngs(rngs):
-      raise ValueError(
-          'First argument passed to an init function should be a `jax.PRNGKey` '
-          'or a dictionary mapping strings to `jax.PRNGKey`.')
+      raise errors.InitScopeInvalidRngsError()
     if not isinstance(rngs, dict):
       rngs = {'params': rngs}
     return apply(fn, mutable=mutable)({}, *args, rngs=rngs, **kwargs)
