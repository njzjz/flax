# Copyright 2021 The Flax Authors.
#
# Licensed under the Apache License, Version 2.0 (the "License");
# you may not use this file except in compliance with the License.
# You may obtain a copy of the License at
#
#     http://www.apache.org/licenses/LICENSE-2.0
#
# Unless required by applicable law or agreed to in writing, software
# distributed under the License is distributed on an "AS IS" BASIS,
# WITHOUT WARRANTIES OR CONDITIONS OF ANY KIND, either express or implied.
# See the License for the specific language governing permissions and
# limitations under the License.

"""Tests for flax.linen."""

import dataclasses
import functools
import operator



from absl.testing import absltest

import jax
from jax import random
from jax import lax
from jax.nn import initializers
import jax.numpy as jnp

import numpy as np
from typing import Any, Tuple, Iterable, Callable

from flax import linen as nn
from flax import errors
from flax import struct
from flax.linen import compact
from flax.core import Scope, freeze, tracers


# Parse absl flags test_srcdir and test_tmpdir.
jax.config.parse_flags_with_absl()
# Require JAX omnistaging mode.
jax.config.enable_omnistaging()


def tree_equals(x, y):
  return jax.tree_util.tree_all(
      jax.tree_multimap(operator.eq, x, y))


class DummyModule(nn.Module):
  @compact
  def __call__(self, x):
    bias = self.param('bias', initializers.ones, x.shape)
    return x + bias

class Dense(nn.Module):
  features: int
  @compact
  def __call__(self, x):
    kernel = self.param('kernel',
                        initializers.lecun_normal(),
                        (x.shape[-1], self.features))
    y = jnp.dot(x, kernel)
    return y


class ModuleTest(absltest.TestCase):

  def test_init_module(self):
    rngkey = jax.random.PRNGKey(0)
    x = jnp.array([1.])
    scope = Scope({}, {'params': rngkey}, mutable=['params'])
    y = DummyModule(parent=scope)(x)
    params = scope.variables()['params']
    y2 = DummyModule(parent=scope.rewound())(x)
    np.testing.assert_allclose(y, y2)
    np.testing.assert_allclose(y, jnp.array([2.]))
    self.assertEqual(params, {'bias': jnp.array([1.])})

  def test_arg_module(self):
    rngkey = jax.random.PRNGKey(0)
    x = jnp.ones((10,))
    scope = Scope({}, {'params': rngkey}, mutable=['params'])
    y = Dense(3, parent=scope)(x)
    params = scope.variables()['params']
    y2 = Dense(3, parent=scope.rewound())(x)
    np.testing.assert_allclose(y, y2)
    self.assertEqual(params['kernel'].shape, (10, 3))

  def test_util_fun(self):
    rngkey = jax.random.PRNGKey(0)
    class MLP(nn.Module):
      @compact
      def __call__(self, x):
        x = self._mydense(x)
        x = self._mydense(x)
        return x
      def _mydense(self, x):
        return Dense(3)(x)
    x = jnp.ones((10,))
    scope = Scope({}, {'params': rngkey}, mutable=['params'])
    y = MLP(parent=scope)(x)
    params = scope.variables()['params']
    y2 = MLP(parent=scope.rewound())(x)
    np.testing.assert_allclose(y, y2)
    param_shape = jax.tree_map(jnp.shape, params)
    self.assertEqual(param_shape,
      {'Dense_0': {'kernel': (10, 3)},
       'Dense_1': {'kernel': (3, 3)}})

  def test_nested_module_reuse(self):
    rngkey = jax.random.PRNGKey(0)
    class MLP(nn.Module):
      @compact
      def __call__(self, x):
        x = self._mydense(x)
        x = self._mydense(x)
        return x
      def _mydense(self, x):
        return Dense(3)(x)
    class Top(nn.Module):
      @compact
      def __call__(self, x):
        mlp = MLP()
        y = mlp(x)
        z = mlp(x)
        return y + z
    x = jnp.ones((10,))
    scope = Scope({}, {'params': rngkey}, mutable=['params'])
    y = Top(parent=scope)(x)
    params = scope.variables()['params']
    y2 = Top(parent=scope.rewound())(x)
    np.testing.assert_allclose(y, y2)
    param_shape = jax.tree_map(jnp.shape, params)
    self.assertEqual(param_shape,
      {'MLP_0':
        {'Dense_0': {'kernel': (10, 3)},
        'Dense_1': {'kernel': (3, 3)}}})

  def test_setup_dict_assignment(self):
    rngkey = jax.random.PRNGKey(0)
    class MLP(nn.Module):
      def setup(self):
        self.lyrs1 = {'a': Dense(3), 'b': Dense(3),}
        self.lyrs2 = [Dense(3), Dense(3)]
      def __call__(self, x):
        y = self.lyrs1['a'](x)
        z = self.lyrs1['b'](y)
        #w = self.lyrs2[0](x)
        return z
    x = jnp.ones((10,))
    scope = Scope({}, {'params': rngkey}, mutable=['params'])
    y = MLP(parent=scope)(x)
    params = scope.variables()['params']
    y2 = MLP(parent=scope.rewound())(x)
    np.testing.assert_allclose(y, y2)
    param_shape = jax.tree_map(jnp.shape, params)
    self.assertEqual(param_shape,
      {'lyrs1_a': {'kernel': (10, 3)},
      'lyrs1_b': {'kernel': (3, 3)}})

  def test_setup_cloning(self):
    class MLP(nn.Module):
      def setup(self):
        self.dense = Dense(3)
    scope = Scope({})
    MLPclone = MLP(parent=scope).clone()

  def test_submodule_attr(self):
    rngkey = jax.random.PRNGKey(0)
    class Inner(nn.Module):
      @compact
      def __call__(self):
        self.param('x', lambda rng: 40)

    class Outer(nn.Module):
      inner: nn.Module

      def __call__(self):
        return self.inner()

    class Wrapper(nn.Module):
      def setup(self):
        self.inner = Inner()
        self.outer = Outer(self.inner)

      def __call__(self):
        return self.outer()

    scope = Scope({'params': {}}, rngs={'params': rngkey}, mutable=['params'])
    # Make sure this doesn't raise "Can't attach to remote parent"
    wrapper = Wrapper(parent=scope)
    wrapper()

    # Make sure that variables are registered at the level of the
    # Wrapper submodule, not the Outer submodule.
    self.assertEqual(40, scope.variables()['params']['inner']['x'])

  def test_param_in_setup(self):
    rngkey = jax.random.PRNGKey(0)
    class DummyModule(nn.Module):
      xshape: Tuple[int]
      def setup(self):
        self.bias = self.param('bias', initializers.ones, self.xshape)
      def __call__(self, x):
        return x + self.bias
    x = jnp.array([1.])
    scope = Scope({}, {'params': rngkey}, mutable=['params'])
    y = DummyModule(x.shape, parent=scope)(x)
    params = scope.variables()['params']
    y2 = DummyModule(x.shape, parent=scope.rewound())(x)
    np.testing.assert_allclose(y, y2)
    np.testing.assert_allclose(y, jnp.array([2.]))
    self.assertEqual(params, {'bias': jnp.array([1.])})

  def test_init_outside_setup_without_compact(self):
    rngkey = jax.random.PRNGKey(0)
    class DummyModule(nn.Module):
      def __call__(self, x):
        bias = self.param('bias', initializers.ones, x.shape)
        return x + bias
    x = jnp.array([1.])
    scope = Scope({}, {'params': rngkey}, mutable=['params'])
    with self.assertRaisesRegex(ValueError, 'must be initialized.*setup'):
      y = DummyModule(parent=scope)(x)

  def test_init_outside_call(self):
    rngkey = jax.random.PRNGKey(0)
    class Dummy(nn.Module):
      @compact
      def __call__(self, x):
        bias = self.param('bias', initializers.ones, x.shape)
        return x + bias
      def foo(self, x):
        bias = self.param('bias', initializers.ones, x.shape)
        return x + bias
    x = jnp.array([1.])
    scope = Scope({}, {'params': rngkey}, mutable=['params'])
    with self.assertRaisesRegex(ValueError, 'must be initialized.*setup'):
      y = Dummy(parent=scope).foo(x)

  def test_setup_call_var_collision(self):
    rngkey = jax.random.PRNGKey(0)
    class Dummy(nn.Module):
      xshape: Tuple[int]
      def setup(self):
        self.bias = self.param('bias', initializers.ones, self.xshape)
      @compact
      def __call__(self, x):
        bias = self.param('bias', initializers.ones, x.shape)
        return x + self.bias
    x = jnp.array([1.])
    scope = Scope({}, {'params': rngkey}, mutable=['params'])
    with self.assertRaisesRegex(ValueError, 'bias already in use'):
      y = Dummy(x.shape, parent=scope)(x)

  def test_setup_var_collision(self):
    rngkey = jax.random.PRNGKey(0)
    class Dummy(nn.Module):
      xshape: Tuple[int]
      def setup(self):
        self.bias = self.param('bias', initializers.ones, self.xshape)
        self.bias = self.param('bias', initializers.ones, self.xshape)
      def __call__(self, x):
        return x + self.bias
    x = jnp.array([1.])
    scope = Scope({}, {'params': rngkey}, mutable=['params'])
    with self.assertRaisesRegex(ValueError, 'bias already in use'):
      y = Dummy(x.shape, parent=scope)(x)

  def test_call_var_collision(self):
    rngkey = jax.random.PRNGKey(0)
    class Dummy(nn.Module):
      xshape: Tuple[int]
      @compact
      def __call__(self, x):
        bias = self.param('bias', initializers.ones, self.xshape)
        bias = self.param('bias', initializers.ones, self.xshape)
        return x + bias
    x = jnp.array([1.])
    scope = Scope({}, {'params': rngkey}, mutable=['params'])
    with self.assertRaisesRegex(ValueError, 'bias already in use'):
      y = Dummy(x.shape, parent=scope)(x)

  def test_setattr_name_var_disagreement_allowed_in_lists(self):
    rngkey = jax.random.PRNGKey(0)
    class Dummy(nn.Module):
      xshape: Tuple[int]
      def setup(self):
        self.biases = [
          self.param(f'bias_{i}', initializers.ones, self.xshape)
          for i in range(4)]
      def __call__(self, x):
        return x + self.biases[0]

    x = jnp.array([1.])
    scope = Scope({}, {'params': rngkey}, mutable=['params'])
    y = Dummy(x.shape, parent=scope)(x)
    self.assertEqual(y, jnp.array([2.]))

  def test_setattr_name_var_disagreement_allowed_in_dicts(self):
    rngkey = jax.random.PRNGKey(0)
    class Dummy(nn.Module):
      xshape: Tuple[int]
      def setup(self):
        self.biases = {
          # NOTE that keys still must be strings. This is to make a possible
          # future transition to automatically derived parameter names when assigned
          # as a dict easier (like we currently have with submodules).
          # See a bit of discussion here: https://github.com/google/flax/issues/705#issuecomment-738761853 
          str(i): self.param(f'bias_{i}', initializers.ones, self.xshape)
          for i in range(4)}
      def __call__(self, x):
        return x + self.biases['0']

    x = jnp.array([1.])
    scope = Scope({}, {'params': rngkey}, mutable=['params'])
    y = Dummy(x.shape, parent=scope)(x)
    self.assertEqual(y, jnp.array([2.]))

  def test_submodule_var_collision_with_scope(self):
    rngkey = jax.random.PRNGKey(0)

    class Dummy(nn.Module):
      xshape: Tuple[int]

      def setup(self):
        self.bias = self.param('bias', initializers.ones, self.xshape)
        self.bias = DummyModule()

      def __call__(self, x):
        return x + self.bias

    x = jnp.array([1.])
    scope = Scope({}, {'params': rngkey}, mutable=['params'])

    msg = 'Duplicate use of scope name: "bias"'
    with self.assertRaisesWithLiteralMatch(ValueError, msg):
      y = Dummy(x.shape, parent=scope)(x)

  def test_submodule_var_collision_with_submodule(self):
    rngkey = jax.random.PRNGKey(0)

    class Dummy(nn.Module):
      xshape: Tuple[int]

      def setup(self):
        self.bias = self.param('bias', initializers.ones, self.xshape)

      @compact
      def __call__(self, x):
        bias = DummyModule(name='bias')
        return x + self.bias

    x = jnp.array([1.])
    scope = Scope({}, {'params': rngkey}, mutable=['params'])

    msg = 'A module of name "bias" exists already.'
    with self.assertRaisesRegex(errors.ModuleNameInUseError, msg):
      y = Dummy(x.shape, parent=scope)(x)

  def test_submodule_var_collision_with_params(self):
    rngkey = jax.random.PRNGKey(0)

    class Dummy(nn.Module):
      xshape: Tuple[int]

      def setup(self):
        self.bias = DummyModule()

      @compact
      def __call__(self, x):
        bias = self.param('bias', initializers.ones, self.xshape)
        return x + self.bias

    x = jnp.array([1.])
    scope = Scope({}, {'params': rngkey}, mutable=['params'])

    msg = 'Name bias already in use in Dummy.'
    with self.assertRaisesRegex(ValueError, msg):
      y = Dummy(x.shape, parent=scope)(x)

  def test_attr_param_name_collision(self):
    rngkey = jax.random.PRNGKey(0)
    class Dummy(nn.Module):
      bias: bool
      def setup(self):
        self.bias = self.param('bias', initializers.ones, (3, 3))
      def __call__(self, x):
        return x + self.bias
    x = jnp.array([1.])
    scope = Scope({}, {'params': rngkey}, mutable=['params'])
    with self.assertRaisesRegex(ValueError, 'Name bias already in use'):
      y = Dummy(x.shape, parent=scope)(x)

  def test_attr_submodule_name_collision(self):
    rngkey = jax.random.PRNGKey(0)
    class Dummy(nn.Module):
      bias: bool
      def setup(self):
        self.bias = DummyModule(name='bias')
      def __call__(self, x):
        return self.bias(x)
    x = jnp.array([1.])
    scope = Scope({}, {'params': rngkey}, mutable=['params'])
    msg = 'A module of name "bias" exists already.'
    with self.assertRaisesRegex(errors.ModuleNameInUseError, msg):
      y = Dummy(x.shape, parent=scope)(x)

  def test_only_one_compact_method(self):
    msg = 'Only one method per class can be @compact'
    with self.assertRaisesRegex(errors.MultipleMethodsCompactError, msg):
      class Dummy(nn.Module):
        @compact
        def call1(self):
          pass
        @compact
        def call2(self):
          pass

  def test_only_one_compact_method_subclass(self):
    class Dummy(nn.Module):
      @nn.compact
      def __call__(self):
        pass
    class SubDummy(Dummy):
      @nn.compact
      def __call__(self):
        super().__call__()

    scope = Scope(variables={})

    subdummy = SubDummy(parent=scope)
    # Make sure the @compact annotation is valid on both base class and subclass, as long
    # as its on the same method.
    subdummy()

  def test_forgotten_compact_annotation(self):
    class Bar(nn.Module):
      # user forgot to add @compact
      def __call__(self, x):
        return nn.Dense(1)(x)
    class Foo(nn.Module):
      @nn.compact
      def __call__(self, x):
        bar = Bar()
        x = bar(x)
        x = bar(x)
        return x
    msg = (r'Submodule Dense must be defined in `setup\(\)` or in a method '
            'wrapped in `@compact`')
    with self.assertRaisesRegex(errors.AssignSubModuleError, msg):
      Foo().init(random.PRNGKey(0), jnp.ones((1, 3)))

  def test_forgotten_compact_annotation_with_explicit_parent(self):
    class Bar(nn.Module):
      def __call__(self, x):
        return nn.Dense(1, parent=self)(x)

    class Foo(nn.Module):
      @nn.compact
      def __call__(self, x):
        bar = Bar()
        x = bar(x)
        x = bar(x)
        return x

    msg = (r'Submodule Dense must be defined in `setup\(\)` or in a method '
            'wrapped in `@compact`')
    with self.assertRaisesRegex(errors.AssignSubModuleError, msg):
      Foo().init(random.PRNGKey(0), jnp.ones((1, 3)))

  def test_numpy_array_shape_class_args(self):
    class MLP(nn.Module):
      widths: Iterable
      @nn.compact
      def __call__(self, x):
        for width in self.widths[:-1]:
          x = nn.relu(nn.Dense(width)(x))
        return nn.Dense(self.widths[-1])(x)
    test = MLP(np.array([3, 3], np.int32))
    params = test.init({'params': random.PRNGKey(42)}, jnp.ones((3, 3)))
    _ = test.apply(params, jnp.ones((3, 3)))

  def test_get_local_methods(self):
    class Base:
      @staticmethod
      def bar(x):
        return x
      @classmethod
      def baz(cls, x):
        return x
      def bleep(self, x):
        return x
    class Derived1(Base):
      @staticmethod
      def bar2(x):
        return x
      @classmethod
      def baz2(cls, x):
        return x
      def bloop(self, x):
        return x
    class Derived2(Derived1):
      pass

    self.assertEqual(nn.module._get_local_method_names(Base), ('bleep',))
    self.assertEqual(nn.module._get_local_method_names(Derived1), ('bloop',))
    self.assertEqual(
        nn.module._get_local_method_names(Derived1, exclude=('bloop',)), ())
    self.assertEqual(nn.module._get_local_method_names(Derived2), ())

  def test_inheritance_dataclass_attribs(self):
    class Test(nn.Module):
      bar: int
      def __call__(self, x):
        return x
    class Test2(Test):
      baz: int
      def __call__(self, x):
        return x
    class Test3(Test):
      baz: int
      def __call__(self, x):
        return x

    key = random.PRNGKey(0)
    x = jnp.ones((5,))
    test1 = Test(bar=4)
    test2 = Test2(bar=4, baz=2)
    test3 = Test3(bar=4, baz=2)
    self.assertEqual(test1.init_with_output(key, x), (x, freeze({})))
    self.assertEqual(test2.init_with_output(key, x), (x, freeze({})))
    self.assertEqual(test3.init_with_output(key, x), (x, freeze({})))
    self.assertTrue(hasattr(test1, 'bar'))
    self.assertTrue(hasattr(test1, 'name'))
    self.assertTrue(hasattr(test1, 'parent'))
    self.assertTrue(hasattr(test2, 'bar'))
    self.assertTrue(hasattr(test2, 'baz'))
    self.assertTrue(hasattr(test2, 'name'))
    self.assertTrue(hasattr(test2, 'parent'))
    self.assertTrue(hasattr(test3, 'bar'))
    self.assertTrue(hasattr(test3, 'baz'))
    self.assertTrue(hasattr(test3, 'name'))
    self.assertTrue(hasattr(test3, 'parent'))
    self.assertEqual(
        list(Test.__dataclass_fields__.keys()),
        ['bar', 'parent', 'name'])
    self.assertEqual(
        list(Test2.__dataclass_fields__.keys()),
        ['bar', 'baz', 'parent', 'name'])
    self.assertEqual(
        list(Test3.__dataclass_fields__.keys()),
        ['bar', 'baz', 'parent', 'name'])

  def test_get_suffix_value_pairs(self):
    for x in [(), [], {}, None, 0, set()]:
      self.assertEqual(
          nn.module._get_suffix_value_pairs(x), [('', x)])
    self.assertEqual(
        nn.module._get_suffix_value_pairs(
            {'a': 1, 'b': 2}), [('_a', 1), ('_b', 2)])
    self.assertEqual(
        nn.module._get_suffix_value_pairs(
            [1, 2, 3]), [('_0', 1), ('_1', 2), ('_2', 3)])
    x1 = [nn.Dense(10), nn.relu, nn.Dense(10)]
    y1 = nn.module._get_suffix_value_pairs(x1)
    self.assertEqual(y1, [('_0', x1[0]), ('_1', x1[1]), ('_2', x1[2])])
    x2 = {'a': 1, 'b': {'c': nn.Dense(10), 'd': nn.relu}}
    y2 = nn.module._get_suffix_value_pairs(x2)
    self.assertEqual(y2,
        [('_a', 1), ('_b_c', x2['b']['c']), ('_b_d', x2['b']['d'])])

  def test_mixed_list_assignment_in_setup(self):
    class Test(nn.Module):
      def setup(self):
        self.layers = [nn.Dense(10), nn.relu, nn.Dense(10)]
      def __call__(self, x):
        for lyr in self.layers:
          x = lyr(x)
        return x
    x = random.uniform(random.PRNGKey(0), (5,5))
    variables = Test().init(random.PRNGKey(0), jnp.ones((5,5)))
    y = Test().apply(variables, x)
    m0 = variables['params']['layers_0']['kernel']
    m1 = variables['params']['layers_2']['kernel']
    self.assertTrue(jnp.all(y == jnp.dot(nn.relu(jnp.dot(x, m0)), m1)))

  def test_module_is_hashable(self):
    module_a = nn.Dense(10)
    module_a_2 = nn.Dense(10)
    module_b = nn.Dense(5)
    self.assertEqual(hash(module_a), hash(module_a_2))
    self.assertNotEqual(hash(module_a), hash(module_b))

  def test_module_with_scope_is_not_hashable(self):
    module_a = nn.Dense(10, parent=Scope({}))
    with self.assertRaisesWithLiteralMatch(AssertionError, 'Can\'t call __hash__ on modules that hold variables.'):
      hash(module_a)

  def test_module_trace(self):
    class MLP(nn.Module):
      act: Callable = nn.relu
      sizes: Iterable[int] = (3, 2)

      @nn.compact
      def __call__(self, x):
        for size in self.sizes:
          x = nn.Dense(size)(x)
          x = self.act(x)
        return repr(self)
    mlp = MLP()
    expected_trace = (
"""MLP(
    # attributes
    act = relu
    sizes = (3, 2)
    # children
    Dense_0 = Dense(
        # attributes
        features = 3
        use_bias = True
        dtype = float32
        precision = None
        kernel_init = init
        bias_init = zeros
    )
    Dense_1 = Dense(
        # attributes
        features = 2
        use_bias = True
        dtype = float32
        precision = None
        kernel_init = init
        bias_init = zeros
    )
)""")
    x = jnp.ones((1, 2))
    trace, variables = mlp.init_with_output(random.PRNGKey(0), x)
    self.assertEqual(trace, expected_trace)
    trace = mlp.apply(variables, x)
    self.assertEqual(trace, expected_trace)


  def test_module_apply_method(self):
    class Foo(nn.Module):
      @nn.compact
      def __call__(self):
        pass
      
      def test(self):
        pass

    # We can use both instance and class methods in apply.
    Foo().apply({}, method=Foo.test)
    Foo().apply({}, method=Foo().test)

    # We can even use a function that is not in the provided Module, although
    # it requires an argument for the class (Foo in this case).
    x = Foo().apply({}, method=lambda cls: cls)
    self.assertEqual(type(x), type(Foo()))

    # This is not allowed.
    msg = 'Cannot call apply()'
    with self.assertRaisesRegex(errors.ApplyModuleInvalidMethodError, msg):
      Foo().apply({}, method=lambda: True)

    with self.assertRaisesRegex(errors.ApplyModuleInvalidMethodError, msg):
      Foo().apply({}, method='allowed_apply_fn')


  def test_call_unbound_compact_module_methods(self):
    dense = Dense(3)
    msg = r'Can\'t call compact methods on unbound modules'
    with self.assertRaisesRegex(errors.CallCompactUnboundModuleError, msg):
      dense(jnp.ones((1, )))


  def test_call_unbound_has_variable(self):
    class EmptyModule(nn.Module):
      def foo(self):
        self.has_variable('bar', 'baz')

    empty = EmptyModule()
    with self.assertRaisesRegex(ValueError, "variable.*unbound module"):
      empty.foo()


  def test_call_unbound_make_rng(self):
    class EmptyModule(nn.Module):
      def foo(self):
        self.make_rng('bar')

    empty = EmptyModule()
    with self.assertRaisesRegex(ValueError, "RNGs.*unbound module"):
      empty.foo()


  def test_call_unbound_variables(self):
    class EmptyModule(nn.Module):
      def foo(self):
        self.variables

    empty = EmptyModule()
    with self.assertRaisesRegex(ValueError, "variables.*unbound module"):
      empty.foo()


  def test_call_unbound_noncompact_module_methods(self):
    class EmptyModule(nn.Module):
      foo: int = 3

      def bar(self):
        return self.foo

    empty = EmptyModule()
    # It's fine to call methods of unbound methods that don't depend on
    # attributes defined during `setup`.
    self.assertEqual(empty.bar(), 3)


  def test_call_unbound_noncompact_module_methods_depending_on_setup(self):
    class EmptyModule(nn.Module):
      def setup(self):
        self.foo = 2

      def bar(self):
        return self.foo

    empty = EmptyModule()
    msg = r'"EmptyModule" object has no attribute "foo"'
    with self.assertRaisesRegex(errors.ModuleAttributeNotFoundError, msg):
      empty.bar()
     

  def test_module_with_attrs(self):
    class Foo(nn.Module):
      bar: nn.Dense = dataclasses.field(init=False)

      def setup(self):
        self.bar = nn.Dense(3)

      def __call__(self, x):
        return self.bar(x)

    foo = Foo()
    x = jnp.ones((2,))
    variables = foo.init(random.PRNGKey(0), x)
    self.assertEqual(variables['params']['bar']['kernel'].shape, (2, 3))

  def test_module_frozen(self):
    class Foo(nn.Module):
      bar: nn.Dense = dataclasses.field(init=False)

      def setup(self):
        self.i = 1

      def __call__(self):
        self.i = 2

<<<<<<< HEAD
    msg = ('Can set i=2 for Module of type Foo: Module instance is frozen '
           'outside of setup method.')

    with self.assertRaisesRegex(errors.SetAttributeFrozenModuleError, msg):
      Foo().init(random.PRNGKey(0))

=======
    foo = Foo()
    with self.assertRaisesWithLiteralMatch(TypeError, "Module instance is frozen outside of setup method."):
      foo.init(random.PRNGKey(0))


  def test_module_call_not_implemented(self):
    class Foo(nn.Module):
      pass

    foo = Foo()
    with self.assertRaisesWithLiteralMatch(AttributeError, "'Foo' object has no attribute '__call__'"):
      foo.init(random.PRNGKey(0))
  
>>>>>>> fde4b1e1
  def test_is_mutable_collection(self):
    class EmptyModule(nn.Module):
      def __call__(self):
        return self.is_mutable_collection('test')

    empty = EmptyModule()
    self.assertTrue(empty.apply({}, mutable=['test'])[0])
    self.assertFalse(empty.apply({}, mutable=False))

  def test_module_lazy_getattr_setup(self):
    class A(nn.Module):
      def setup(self):
        self.d = nn.Dense(2)
      def __call__(self, x):
        return self.d(x)

    class B(nn.Module):
      def setup(self):
        self.a = A()
      def __call__(self, x):
        y1 = self.a.d(x)
        y2 = self.a(x)
        return y1, y2

    key = random.PRNGKey(0)
    x = jnp.ones((2,))

    (y1, y2), p = B().init_with_output(key, x)
    np.testing.assert_array_equal(y1, y2)

  def test_module_lazy_dir_setup(self):
    class A(nn.Module):
      def setup(self):
        self.d = nn.Dense(2)
      def __call__(self, x):
        return self.d(x)

    class B(nn.Module):
      def setup(self):
        self.a = A()
      def __call__(self, x):
        assert 'd' in dir(self.a)
        y1 = self.a.d(x)
        y2 = self.a(x)
        return y1, y2

    key = random.PRNGKey(0)
    x = jnp.ones((2,))
    _ = B().init_with_output(key, x)
  
  def test_module_unbound_getattr(self):
    class A(nn.Module):
      def setup(self):
        b = B()
        b.c  # B is unbound because it is not yet assigned to an attribute.
        self.b = b
      
      def __call__(self):
        pass
    
    class B(nn.Module):
      def setup(self):
        self.c = nn.Dense(2)

    msg = '"B" object has no attribute "c"'
    with self.assertRaisesRegex(errors.ModuleAttributeNotFoundError, msg):
      A().init(random.PRNGKey(0))

  def test_unbound_setup_call(self):
    setup_called = False

    class A(nn.Module):
      def setup(self):
        nonlocal setup_called
        setup_called = True
      
      def test(self):
        pass

    A().test()
    self.assertFalse(setup_called)

  def test_module_pass_as_attr(self):
    class A(nn.Module):
      def setup(self):
        self.b = B(nn.Dense(2))
      
      def __call__(self, x):
        return self.b(x)
        
    class B(nn.Module):
      foo: Any

      def __call__(self, x):
        return self.foo(x)

    variables = A().init(random.PRNGKey(0), jnp.ones((1,)))
    var_shapes = jax.tree_map(jnp.shape, variables)
    ref_var_shapes = freeze({
      'params': {
          'b': {
              'foo': {
                  'bias': (2,),
                  'kernel': (1, 2),
              }
          },
      },
    })
    self.assertTrue(tree_equals(var_shapes, ref_var_shapes))

  def test_module_pass_in_closure(self):
    a = nn.Dense(2)
        
    class B(nn.Module):
      def setup(self):
        self.foo = a

      def __call__(self, x):
        return self.foo(x)

    variables = B().init(random.PRNGKey(0), jnp.ones((1,)))
    var_shapes = jax.tree_map(jnp.shape, variables)
    ref_var_shapes = freeze({
      'params': {
          'foo': {
              'bias': (2,),
              'kernel': (1, 2),
          }
      },
    })
    self.assertTrue(tree_equals(var_shapes, ref_var_shapes))
    self.assertEqual(a.name, None)

  def test_toplevel_submodule_adoption(self):
    class Encoder(nn.Module):
      n_layers: int
      ch: int

      def setup(self):
        self.layers = [nn.Dense(self.ch) for _ in range(self.n_layers)]
  
      def __call__(self, x):
        for layer in self.layers:
          x = layer(x)
          x = nn.relu(x)
        return x

    class Model(nn.Module):
      encoder: nn.Module
      n_out: int

      def setup(self):
        self.dense_out = nn.Dense(self.n_out)
  
      def __call__(self, x):
        x = self.encoder(x)
        return self.dense_out(x)

    # Define model.
    encoder = Encoder(n_layers=1, ch=8)
    model = Model(encoder=encoder, n_out=5)

    # Initialize.
    key = jax.random.PRNGKey(0)
    x = random.uniform(key, (4, 4))

    variables = model.init(key, x)
    y = model.apply(variables, x)
    self.assertEqual(y.shape, (4, 5))

    var_shapes = jax.tree_map(jnp.shape, variables)
    ref_var_shapes = freeze({
      'params': {
          'dense_out': {
              'bias': (5,),
              'kernel': (8, 5),
          },
          'encoder': {
              'layers_0': {
                  'bias': (8,),
                  'kernel': (4, 8),
              },
          },
      },
    })
    self.assertTrue(tree_equals(var_shapes, ref_var_shapes))

  def test_toplevel_submodule_adoption_pytree(self):
    class A(nn.Module):
      @nn.compact
      def __call__(self, c, x):
        counter = self.variable('counter', 'i', jnp.zeros, ())
        counter.value += 1
        x = nn.Dense(1)(x)
        return c, x
    class B(nn.Module):
      A: Any
      @nn.compact
      def __call__(self, c, x):
        return self.A['foo'](*self.A['bar'](c, x))

    a = A()
    As = {'foo': A(), 'bar': A()}
    b = B(As)

    key = random.PRNGKey(0)
    x = jnp.ones((2, 2))

    p = B(As).init(key, x, x)
    print('apply', x.shape)
    y, cntrs = b.apply(p, x, x, mutable='counter')
    ref_cntrs = freeze({
      'counter': {
          'A_bar': {
              'i': jnp.array(2.0),
          },
          'A_foo': {
              'i': jnp.array(2.0),
          },
      },
    })
    self.assertTrue(jax.tree_util.tree_all(
        jax.tree_multimap(
            lambda x, y: np.testing.assert_allclose(x, y, atol=1e-7),
            cntrs, ref_cntrs)
          ))

  def test_toplevel_submodule_adoption_sharing(self):
    dense = functools.partial(nn.Dense, use_bias=False)

    class A(nn.Module):
      @nn.compact
      def __call__(self, x):
        return dense(2)(x)

    class B(nn.Module):
      a: nn.Module
      @nn.compact
      def __call__(self, x):
        return dense(2)(x) + self.a(x)

    class C(nn.Module):
      a: nn.Module
      b: nn.Module
      @nn.compact
      def __call__(self, x):
        return dense(2)(x) + self.b(x) + self.a(x)

    key = random.PRNGKey(0)
    x = jnp.ones((2, 2))
    a = A()
    b = B(a)
    c = C(a, b)
    p = c.init(key, x)
    var_shapes = jax.tree_map(jnp.shape, p)
    ref_var_shapes = freeze({
        'params': {
            'Dense_0': {
                'kernel': (2, 2),
            },
            'a': {
                'Dense_0': {
                    'kernel': (2, 2),
                },
            },
            'b': {
                'Dense_0': {
                    'kernel': (2, 2),
                },
            },
        },
    })
    self.assertTrue(tree_equals(var_shapes, ref_var_shapes))

  def test_toplevel_submodule_pytree_adoption_sharing(self):

    class A(nn.Module):
      @nn.compact
      def __call__(self, x):
        counter = self.variable('counter', 'i', jnp.zeros, ())
        counter.value += 1
        x = nn.Dense(1)(x)
        return x

    class B(nn.Module):
      A: Any
      @nn.compact
      def __call__(self, x):
        return self.A['foo'](x) + self.A['bar'](x) + self.A['baz'](x)

    key = random.PRNGKey(0)
    x = jnp.ones((2, 2))

    a = A()
    As = {'foo': a, 'bar': a, 'baz': a}
    b = B(As)

    p = b.init(key, x)
    _, cntrs = b.apply(p, x, mutable='counter')
    ref_cntrs = freeze({
      'counter': {
          'A_bar': {
              'i': jnp.array(6.0),
          },
      },
    })
    self.assertTrue(tree_equals(cntrs, ref_cntrs))
  
  def test_inner_class_def(self):
    class X(nn.Module):
      class Hyper(struct.PyTreeNode):
        a: int

      hyper: Hyper

      @nn.compact
      def __call__(self, x):
        return x+1
    self.assertTrue(isinstance(X.Hyper(a=1), X.Hyper))

  def test_sow(self):
    class Foo(nn.Module):
      @nn.compact
      def __call__(self, x, **sow_args):
        self.sow('intermediates', 'h', x, **sow_args)
        self.sow('intermediates', 'h', 2 * x, **sow_args)
        return 3 * x

    _, state = Foo().apply({}, 1, mutable=['intermediates'])
    self.assertEqual(state, {
      'intermediates': {'h': (1, 2)}
    })
    _, state = Foo().apply(
        {}, 1,
        init_fn=lambda: 0,
        reduce_fn=lambda a, b: a + b,
        mutable=['intermediates'])
    self.assertEqual(state, {
      'intermediates': {'h': 3}
    })
    self.assertEqual(Foo().apply({}, 1), 3)

  def test_capture_intermediates(self):
    class Bar(nn.Module):
      def test(self, x):
        return x + 1

    class Foo(nn.Module):
      @nn.compact
      def __call__(self, x):
        return Bar().test(x) + 1

    _, state = Foo().apply({}, 1, capture_intermediates=True)
    self.assertEqual(state, {
      'intermediates': {'__call__': (3,)}
    })
    fn = lambda mdl, _: isinstance(mdl, Bar)
    _, state = Foo().apply({}, 1, capture_intermediates=fn)
    self.assertEqual(state, {
      'intermediates': {'Bar_0': {'test': (2,)}}
    })

  def test_functional_apply(self):
    class Foo(nn.Module):
      def setup(self):
        self.a = nn.Dense(3)
        self.b = nn.Dense(1)

    def f(foo, x):
      x = foo.a(x)
      return foo.b(x)
      
    foo = Foo()
    x = jnp.ones((4,))
    f_init = nn.init_with_output(f, foo)
    f_apply = nn.apply(f, foo)
    y1, variables = f_init(random.PRNGKey(0), x)
    y2 = f_apply(variables, x)
    self.assertEqual(y1, y2)

  
  def test_bind(self):
    class Foo(nn.Module):
      def setup(self):
        self.a = nn.Dense(3)
        self.b = nn.Dense(1)

    def f(foo, x):
      x = foo.a(x)
      return foo.b(x)
      
    foo = Foo()
    x = jnp.ones((4,))
    f_init = nn.init_with_output(f, foo)
    y1, variables = f_init(random.PRNGKey(0), x)
    y2 = f(foo.bind(variables), x)
    self.assertEqual(y1, y2)
  
  def test_bind_stateful(self):
    class Foo(nn.Module):
      def setup(self):
        self.a = nn.Dense(3)
        self.bn = nn.BatchNorm()
        self.b = nn.Dense(1)

    def f(foo, x):
      x = foo.a(x)
      x = foo.bn(x, use_running_average=False)
      return foo.b(x)
      
    foo = Foo()
    x = jnp.ones((4,))
    f_init = nn.init_with_output(f, foo)
    y1, variables = f_init(random.PRNGKey(0), x)
    foo_b = foo.bind(variables, mutable='batch_stats')
    y2 = f(foo_b, x)
    y3, new_state = nn.apply(f, foo, mutable='batch_stats')(variables, x)
    self.assertEqual(y1, y2)
    self.assertEqual(y2, y3)
    bs_1 = new_state['batch_stats']
    bs_2 = foo_b.variables['batch_stats']
    for x, y in zip(jax.tree_leaves(bs_1), jax.tree_leaves(bs_2)):
      np.testing.assert_allclose(x, y)


if __name__ == '__main__':
  absltest.main()<|MERGE_RESOLUTION|>--- conflicted
+++ resolved
@@ -760,28 +760,21 @@
       def __call__(self):
         self.i = 2
 
-<<<<<<< HEAD
-    msg = ('Can set i=2 for Module of type Foo: Module instance is frozen '
+    msg = ('Can\'t set i=2 for Module of type Foo: Module instance is frozen '
            'outside of setup method.')
-
     with self.assertRaisesRegex(errors.SetAttributeFrozenModuleError, msg):
       Foo().init(random.PRNGKey(0))
 
-=======
-    foo = Foo()
-    with self.assertRaisesWithLiteralMatch(TypeError, "Module instance is frozen outside of setup method."):
-      foo.init(random.PRNGKey(0))
-
-
+  
   def test_module_call_not_implemented(self):
     class Foo(nn.Module):
       pass
 
-    foo = Foo()
-    with self.assertRaisesWithLiteralMatch(AttributeError, "'Foo' object has no attribute '__call__'"):
-      foo.init(random.PRNGKey(0))
-  
->>>>>>> fde4b1e1
+    msg = '"Foo" object has no attribute "__call__"'
+    with self.assertRaisesRegex(errors.ModuleAttributeNotFoundError, msg):
+      Foo().init(random.PRNGKey(0))
+
+
   def test_is_mutable_collection(self):
     class EmptyModule(nn.Module):
       def __call__(self):
